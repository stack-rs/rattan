--- conflicted
+++ resolved
@@ -198,7 +198,6 @@
         io::{Seek, SeekFrom},
     };
 
-    use crate::cells::StdPacket;
     use pnet::{
         packet::{
             ethernet::{EtherType, MutableEthernetPacket},
@@ -208,13 +207,9 @@
         },
         util::MacAddr,
     };
-<<<<<<< HEAD
-    use tempfile::NamedTempFile;
     use tokio::time::Instant;
 
     use crate::cells::{StdPacket, TestPacket};
-=======
->>>>>>> 849d686e
 
     use super::*;
 
@@ -234,11 +229,7 @@
 
     #[tokio::test]
     async fn test_spy_cell_ordering() {
-<<<<<<< HEAD
-        let (spy, mut cell) = spy_cell::<TestPacket<StdPacket>>();
-=======
-        let (mut spy, mut cell) = spy_cell::<StdPacket>();
->>>>>>> 849d686e
+        let (mut spy, mut cell) = spy_cell::<TestPacket<StdPacket>>();
 
         let packet_creation = |id| -> Vec<u8> {
             let size = if id < MAX_PAYLOAD_LEN as u32 {
